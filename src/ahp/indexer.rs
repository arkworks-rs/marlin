--- conflicted
+++ resolved
@@ -38,19 +38,11 @@
     pub num_instance_variables: usize,
 
     #[doc(hidden)]
-<<<<<<< HEAD
     pub f: PhantomData<F>,
 }
 
 impl<F: PrimeField> ark_ff::ToBytes for IndexInfo<F> {
     fn write<W: ark_std::io::Write>(&self, mut w: W) -> ark_std::io::Result<()> {
-=======
-    f: PhantomData<F>,
-}
-
-impl<F: PrimeField> ark_ff::ToBytes for IndexInfo<F> {
-    fn write<W: Write>(&self, mut w: W) -> ark_std::io::Result<()> {
->>>>>>> 2b374082
         (self.num_variables as u64).write(&mut w)?;
         (self.num_constraints as u64).write(&mut w)?;
         (self.num_non_zero as u64).write(&mut w)
@@ -78,10 +70,7 @@
 /// 2) `{a,b,c}` are the matrices defining the R1CS instance
 /// 3) `{a,b,c}_star_arith` are structs containing information about A^*, B^*, and C^*,
 /// which are matrices defined as `M^*(i, j) = M(j, i) * u_H(j, j)`.
-<<<<<<< HEAD
-=======
 #[derive(CanonicalSerialize, CanonicalDeserialize)]
->>>>>>> 2b374082
 pub struct Index<F: PrimeField> {
     /// Information about the index.
     pub index_info: IndexInfo<F>,
@@ -101,11 +90,7 @@
     pub c_star_arith: MatrixArithmetization<F>,
 }
 
-<<<<<<< HEAD
-impl<'a, F: PrimeField> Index<F> {
-=======
 impl<F: PrimeField> Index<F> {
->>>>>>> 2b374082
     /// The maximum degree required to represent polynomials of this index.
     pub fn max_degree(&self) -> usize {
         self.index_info.max_degree()
@@ -144,16 +129,11 @@
         end_timer!(constraint_time);
 
         let padding_time = start_timer!(|| "Padding matrices to make them square");
-<<<<<<< HEAD
-        end_timer!(padding_time);
-        let matrix_processing_time = start_timer!(|| "Processing matrices");
-        ics.outline_lcs();
-=======
         pad_input_for_indexer_and_prover(ics.clone());
         end_timer!(padding_time);
         let matrix_processing_time = start_timer!(|| "Processing matrices");
         ics.finalize();
->>>>>>> 2b374082
+      
         make_matrices_square_for_indexer(ics.clone());
         let matrices = ics.to_matrices().expect("should not be `None`");
         let num_non_zero_val = num_non_zero::<F>(&matrices);
