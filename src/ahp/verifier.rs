--- conflicted
+++ resolved
@@ -2,10 +2,7 @@
 
 use crate::ahp::indexer::IndexInfo;
 use crate::ahp::*;
-<<<<<<< HEAD
-=======
 use rand_core::RngCore;
->>>>>>> 2b374082
 
 use crate::fiat_shamir::FiatShamirRng;
 use ark_ff::PrimeField;
@@ -45,15 +42,9 @@
 
 impl<F: PrimeField> AHPForR1CS<F> {
     /// Output the first message and next round state.
-<<<<<<< HEAD
     pub fn verifier_first_round<FSF: PrimeField, R: FiatShamirRng<F, FSF>>(
         index_info: IndexInfo<F>,
         fs_rng: &mut R,
-=======
-    pub fn verifier_first_round<R: RngCore>(
-        index_info: IndexInfo<F>,
-        rng: &mut R,
->>>>>>> 2b374082
     ) -> Result<(VerifierFirstMsg<F>, VerifierState<F>), Error> {
         if index_info.num_constraints != index_info.num_variables {
             return Err(Error::NonSquareMatrix);
@@ -91,7 +82,6 @@
     }
 
     /// Output the second message and next round state.
-<<<<<<< HEAD
     pub fn verifier_second_round<FSF: PrimeField, R: FiatShamirRng<F, FSF>>(
         mut state: VerifierState<F>,
         fs_rng: &mut R,
@@ -100,13 +90,6 @@
         let beta = elems[0];
         assert!(!state.domain_h.evaluate_vanishing_polynomial(beta).is_zero());
 
-=======
-    pub fn verifier_second_round<R: RngCore>(
-        mut state: VerifierState<F>,
-        rng: &mut R,
-    ) -> (VerifierSecondMsg<F>, VerifierState<F>) {
-        let beta = state.domain_h.sample_element_outside_domain(rng);
->>>>>>> 2b374082
         let msg = VerifierSecondMsg { beta };
         state.second_round_msg = Some(msg);
 
@@ -114,7 +97,6 @@
     }
 
     /// Output the third message and next round state.
-<<<<<<< HEAD
     pub fn verifier_third_round<FSF: PrimeField, R: FiatShamirRng<F, FSF>>(
         mut state: VerifierState<F>,
         fs_rng: &mut R,
@@ -123,30 +105,16 @@
         let gamma = elems[0];
 
         state.gamma = Some(gamma);
-=======
-    pub fn verifier_third_round<R: RngCore>(
-        mut state: VerifierState<F>,
-        rng: &mut R,
-    ) -> VerifierState<F> {
-        state.gamma = Some(F::rand(rng));
->>>>>>> 2b374082
         state
     }
 
     /// Output the query state and next round state.
-<<<<<<< HEAD
     pub fn verifier_query_set<'a, FSF: PrimeField, R: FiatShamirRng<F, FSF>>(
         state: VerifierState<F>,
         _: &'a mut R,
         with_vanishing: bool,
     ) -> (QuerySet<F>, VerifierState<F>) {
         let alpha = state.first_round_msg.unwrap().alpha;
-=======
-    pub fn verifier_query_set<'a, R: RngCore>(
-        state: VerifierState<F>,
-        _: &'a mut R,
-    ) -> (QuerySet<F>, VerifierState<F>) {
->>>>>>> 2b374082
         let beta = state.second_round_msg.unwrap().beta;
         let gamma = state.gamma.unwrap();
 
